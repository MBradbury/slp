#include "Constants.h"
#include "Common.h"
#include "SendReceiveFunctions.h"

#include "NormalMessage.h"
#include "BeaconMessage.h"
#include "DissemMessage.h"

#include "utils.h"

#include <Timer.h>
#include <TinyError.h>

#include <assert.h>
#include <stdlib.h>

#define METRIC_RCV_NORMAL(msg) METRIC_RCV(Normal, source_addr, msg->source_id, msg->sequence_number, msg->source_distance + 1)
#define METRIC_RCV_DISSEM(msg) METRIC_RCV(Dissem, source_addr, msg->source_id, BOTTOM, 1)

#define BOT UINT16_MAX

#define BEACON_PERIOD_MS 500
#define SLOT_PERIOD_MS 100
#define INIT_PERIOD_MS 2000
/*#define DISSEM_PERIOD_MS 5000*/

#define TDMA_NUM_SLOTS 50
#define LOOP_LENGTH 4

#define PRINTF(node, ...) if(TOS_NODE_ID==node)simdbg("stdout", __VA_ARGS__);
#define PRINTF0(...) PRINTF(0,__VA_ARGS__)


module SourceBroadcasterC
{
	uses interface Boot;
	uses interface Leds;

    uses interface Timer<TMilli> as DissemTimer;
    uses interface Timer<TMilli> as InitTimer;
	uses interface Timer<TMilli> as EnqueueNormalTimer;
    uses interface Timer<TMilli> as BeaconTimer;
    uses interface Timer<TMilli> as PreSlotTimer;
    uses interface Timer<TMilli> as SlotTimer;
    uses interface Timer<TMilli> as PostSlotTimer;

	uses interface Pool<NormalMessage> as MessagePool;
	uses interface Queue<NormalMessage*> as MessageQueue;

	uses interface Packet;
	uses interface AMPacket;

	uses interface SplitControl as RadioControl;

	uses interface AMSend as NormalSend;
	uses interface Receive as NormalReceive;

    /*uses interface AMSend as BeaconSend;*/
    /*uses interface Receive as BeaconReceive;*/

    uses interface AMSend as DissemSend;
    uses interface Receive as DissemReceive;

	uses interface ObjectDetector;
	uses interface SourcePeriodModel;

	uses interface SequenceNumbers as NormalSeqNos;
}

implementation
{
    //Initialisation variables{{{
<<<<<<< HEAD
/*
 *    void send_beacon();
 *    void dissem();
 *
 *    bool initialise = TRUE;
 *
 *    bool start = TRUE;
 *    bool c = FALSE;
 *    IDList neighbours;
 *    IDList live;
 *    SlotList slots;
 *    uint16_t slot = BOT;
 *    am_addr_t hop = BOT;
 *    uint16_t parent = BOT;
 *    bool slot_active = FALSE;
 */

=======
>>>>>>> 8d86d104
    IDList neighbours;
    IDList potential_parents;
    OtherList others;
    NeighbourList n_info;
    NeighbourList onehop;

    uint16_t hop = BOT;
    am_addr_t parent = AM_BROADCAST_ADDR;
    uint16_t slot = BOT;

    bool start = TRUE;
    bool slot_active = FALSE;

    typedef enum
	{
		SourceNode, SinkNode, NormalNode
	} NodeType;

	NodeType type = NormalNode;

	const char* type_to_string()
	{
		switch (type)
		{
		case SourceNode: 			return "SourceNode";
		case SinkNode:				return "SinkNode  ";
		case NormalNode:			return "NormalNode";
		default:					return "<unknown> ";
		}
	}

	uint32_t extra_to_send = 0; //Used in the macros
	bool busy = FALSE; //Used in the macros
	message_t packet; //Used in the macros
    //Initialisation variables}}}

    //Getter Functions{{{
	// This function is to be used by the source node to get the
	// period it should use at the current time.
	// DO NOT use this for nodes other than the source!
	uint32_t get_source_period()
	{
		assert(type == SourceNode);
		return call SourcePeriodModel.get();
	}

	uint32_t get_broadcast_period()
	{
		return BROADCAST_PERIOD_MS;
	}

    uint32_t get_beacon_period()
    {
        return BEACON_PERIOD_MS;
    }

    uint32_t get_slot_period()
    {
        return SLOT_PERIOD_MS;
    }

    uint32_t get_init_period()
    {
        return INIT_PERIOD_MS;
    }

    /*uint32_t get_dissem_period()*/
    /*{*/
        /*return DISSEM_PERIOD_MS;*/
    /*}*/

    uint32_t get_tdma_num_slots()
    {
        return TDMA_NUM_SLOTS;
    }

    uint32_t get_loop_length()
    {
        return LOOP_LENGTH;
    }
    //###################}}}

    //Startup Events{{{
	event void Boot.booted()
	{
        neighbours = IDList_new();
        potential_parents = IDList_new();
        others = OtherList_new();
        n_info = NeighbourList_new();
        onehop = NeighbourList_new();

		simdbgverbose("Boot", "%s: Application booted.\n", sim_time_string());

		if (TOS_NODE_ID == SINK_NODE_ID)
		{
			type = SinkNode;
			simdbg("Node-Change-Notification", "The node has become a Sink\n");
		}

		call RadioControl.start();
	}

    void init();
    //void send_beacon();
	event void RadioControl.startDone(error_t err)
	{
		if (err == SUCCESS)
		{
			simdbgverbose("SourceBroadcasterC", "%s: RadioControl started.\n", sim_time_string());

            init();
            call InitTimer.startOneShot(get_init_period());
		}
		else
		{
			simdbgerror("SourceBroadcasterC", "%s: RadioControl failed to start, retrying.\n", sim_time_string());

			call RadioControl.start();
		}
	}

	event void RadioControl.stopDone(error_t err)
	{
		simdbgverbose("SourceBroadcasterC", "%s: RadioControl stopped.\n", sim_time_string());
	}


	event void ObjectDetector.detect()
	{
		// The sink node cannot become a source node
		if (type != SinkNode)
		{
			simdbg_clear("Metric-SOURCE_CHANGE", "set,%u\n", TOS_NODE_ID);
			simdbg("Node-Change-Notification", "The node has become a Source\n");

			type = SourceNode;

            call EnqueueNormalTimer.startOneShot(get_source_period());
		}
	}

	event void ObjectDetector.stoppedDetecting()
	{
		if (type == SourceNode)
		{
            call EnqueueNormalTimer.stop();

			type = NormalNode;

			simdbg_clear("Metric-SOURCE_CHANGE", "unset,%u\n", TOS_NODE_ID);
			simdbg("Node-Change-Notification", "The node has become a Normal\n");
		}
	}

    //Startup Events}}}

    //Main Logic{{{

	USE_MESSAGE(Normal);
    /*USE_MESSAGE(Beacon);*/
    USE_MESSAGE(Dissem);

    void init()
    {
        if(type == SinkNode)
        {
            int i;
            for(i=0; i<neighbours.count; i++)
            {
                NeighbourList_add(&n_info, neighbours.ids[i], BOT, BOT);
            }
            start = FALSE;
            hop = 0;
            parent = AM_BROADCAST_ADDR;
            slot = get_tdma_num_slots(); //Delta
            NeighbourList_add(&n_info, TOS_NODE_ID, 0, get_tdma_num_slots()); //Delta
            NeighbourList_add(&onehop, TOS_NODE_ID, 0, get_tdma_num_slots());
        }
        else
        {
            NeighbourList_add(&n_info, TOS_NODE_ID, BOT, BOT);
            NeighbourList_add(&onehop, TOS_NODE_ID, BOT, BOT);
        }
    }


    void process_dissem()
    {
        int i;
        /*simdbg("stdout", "Processing...\n");*/
        if(slot == BOT && type != SinkNode)
        {
            NeighbourInfo* info = NeighbourList_min_h(&n_info, &potential_parents);
            OtherInfo* other_info;
            if (info == NULL) {
                /*simdbg("stdout", "Info was NULL.\n");*/
                return;
            }
            simdbg("stdout", "Info was: ID=%u, hop=%u, slot=%u.\n", info->id, info->hop, info->slot);

            other_info = OtherList_get(&others, info->id);
            if(other_info == NULL) {
                simdbg("stdout", "Other info was NULL.\n");
                return;
            }
            hop = info->hop + 1;
            parent = info->id;
            simdbg("stdout", "Chosen parent %u.\n", parent);
            slot = info->slot - rank(&(other_info->N), TOS_NODE_ID) - get_loop_length() - 1;
            simdbg("stdout", "Chosen slot %u.\n", slot);
            NeighbourList_add(&n_info, TOS_NODE_ID, hop, slot);
            NeighbourList_add(&onehop, TOS_NODE_ID, hop, slot);
        }

        for(i=0; i<n_info.count; i++)
        {
            if(n_info.info[i].slot == slot)
            {
                if((hop > n_info.info[i].hop) || ((hop == n_info.info[i].hop) && (TOS_NODE_ID > n_info.info[i].id)))
                {
                    slot = slot - 1;
                    NeighbourList_add(&n_info, TOS_NODE_ID, hop, slot);
                    NeighbourList_add(&onehop, TOS_NODE_ID, hop, slot);
                    simdbg("stdout", "Adjusted slot %u.\n", slot);
                }
            }
        }
    }

    /*void send_beacon()*/
    /*{*/
        /*BeaconMessage msg;*/
        /*msg.source_id = TOS_NODE_ID;*/
        /*send_Beacon_message(&msg, AM_BROADCAST_ADDR);*/
    /*}*/

    void send_dissem()
    {
        DissemMessage msg;
        msg.source_id = TOS_NODE_ID;
        msg.N = onehop;
        send_Dissem_message(&msg, AM_BROADCAST_ADDR);
    }

	task void send_message_normal()
	{
		NormalMessage* message;

		simdbgverbose("SourceBroadcasterC", "%s: BroadcastTimer fired.\n", sim_time_string());

		message = call MessageQueue.dequeue();

		if (message != NULL)
		{
			if (send_Normal_message(message, AM_BROADCAST_ADDR))
			{
				call MessagePool.put(message);
			}
			else
			{
				simdbgerror("stdout", "send failed, not returning memory to pool so it will be tried again\n");
			}
		}
<<<<<<< HEAD
=======
		else
		{
			/*DummyNormalMessage dummy_message;*/

			/*send_DummyNormal_message(&dummy_message, AM_BROADCAST_ADDR);*/
		}
>>>>>>> 8d86d104

        if (slot_active && !(call MessageQueue.empty()))
        {
            post send_message_normal();
        }
	}

    //Main Logic}}}

    //Timers.fired(){{{
    event void InitTimer.fired()
    {
        /*PRINTF0("%s: InitTimer fired.\n", sim_time_string());*/
        call ObjectDetector.start();
        /*call DissemTimer.startOneShot(get_dissem_period());*/
        call BeaconTimer.startOneShot(get_beacon_period());
    }

    event void BeaconTimer.fired()
    {
<<<<<<< HEAD
        PRINTF0("%s: BeaconTimer fired.\n", sim_time_string());
        /*send_beacon();*/
        if (slot != BOT) send_dissem(); //TODO: Test this doesn't cause problems
=======
        if(slot != BOT) send_dissem(); //TODO: Test this doesn't cause problems
>>>>>>> 8d86d104
        process_dissem();
        call PreSlotTimer.startOneShot(get_beacon_period());
    }

    event void DissemTimer.fired()
    {
<<<<<<< HEAD
        PRINTF0("%s: DissemTimer fired.\n", sim_time_string());
        if (slot != BOT) send_dissem(); //TODO: Test this doesn't cause problems
        process_dissem();
        /*call DissemTimer.startOneShot(get_dissem_period());*/
    }

    event void WaveTimer.fired()
    {
        PRINTF0("%s: WaveTimer fired.\n", sim_time_string());
        /*dissem();*/
        /*process_waves();*/
=======
        /*
         *PRINTF0("%s: DissemTimer fired.\n", sim_time_string());
         *if(slot != BOT) send_dissem(); //TODO: Test this doesn't cause problems
         *process_dissem();
         *call DissemTimer.startOneShot(get_dissem_period());
         */
>>>>>>> 8d86d104
    }

    event void PreSlotTimer.fired()
    {
        uint16_t s = (slot == BOT) ? get_tdma_num_slots() : slot;
        /*PRINTF0("%s: PreSlotTimer fired.\n", sim_time_string());*/
        call SlotTimer.startOneShot(s*get_slot_period());
    }


    event void SlotTimer.fired()
    {
        /*PRINTF0("%s: SlotTimer fired.\n", sim_time_string());*/
        slot_active = TRUE;
        if(slot != BOT)
        {
            post send_message_normal();
        }
        call PostSlotTimer.startOneShot(get_slot_period());
    }

    event void PostSlotTimer.fired()
    {
        uint16_t s = (slot == BOT) ? get_tdma_num_slots() : slot;
        /*PRINTF0("%s: PostSlotTimer fired.\n", sim_time_string());*/
        slot_active = FALSE;
        call BeaconTimer.startOneShot((get_tdma_num_slots()-(s-1))*get_slot_period());
    }

    event void EnqueueNormalTimer.fired()
    {
        if(slot != BOT)
        {
            NormalMessage* message;

            /*simdbg("stdout", "%s: EnqueueNormalTimer fired.\n", sim_time_string());*/
            message = call MessagePool.get();
            if (message != NULL)
            {
                message->sequence_number = call NormalSeqNos.next(TOS_NODE_ID);
                message->source_distance = 0;
                message->source_id = TOS_NODE_ID;

                if (call MessageQueue.enqueue(message) != SUCCESS)
                {
                    simdbgerror("stdout", "Failed to enqueue, should not happen!\n");
                }
                else
                {
                    call NormalSeqNos.increment(TOS_NODE_ID);
                }
            }
            else
            {
                simdbgerror("stdout", "No pool space available for another Normal message.\n");
            }
        }
        call EnqueueNormalTimer.startOneShot(get_source_period());
    }
    //}}} Timers.fired()

    //Receivers{{{
	void Normal_receive_Normal(const NormalMessage* const rcvd, am_addr_t source_addr)
	{
        simdbg("stdout", "Received normal.\n");
		if (call NormalSeqNos.before(TOS_NODE_ID, rcvd->sequence_number))
		{
			NormalMessage* forwarding_message;

			call NormalSeqNos.update(TOS_NODE_ID, rcvd->sequence_number);

			METRIC_RCV_NORMAL(rcvd);

			forwarding_message = call MessagePool.get();
			if (forwarding_message != NULL)
			{
				*forwarding_message = *rcvd;
				forwarding_message->source_distance += 1;

				if (call MessageQueue.enqueue(forwarding_message) != SUCCESS)
				{
					simdbgerror("stdout", "Failed to enqueue, should not happen!\n");
				}
			}
			else
			{
				simdbgerror("stdout", "No pool space available for another Normal message.\n");
			}
		}
	}

	void Sink_receive_Normal(const NormalMessage* const rcvd, am_addr_t source_addr)
	{
        simdbg("stdout", "SINK RECEIVED NORMAL.\n");
		if (call NormalSeqNos.before(TOS_NODE_ID, rcvd->sequence_number))
		{
			call NormalSeqNos.update(TOS_NODE_ID, rcvd->sequence_number);

			METRIC_RCV_NORMAL(rcvd);
		}
	}

	RECEIVE_MESSAGE_BEGIN(Normal, Receive)
		case SinkNode: Sink_receive_Normal(rcvd, source_addr); break;
		case NormalNode: Normal_receive_Normal(rcvd, source_addr); break;
	RECEIVE_MESSAGE_END(Normal)

    /*void x_receive_Beacon(const BeaconMessage* const rcvd, am_addr_t source_addr)*/
    /*{*/
        /*[>simdbg("stdout", "Received beacon.\n");<]*/
        /*METRIC_RCV_BEACON(rcvd);*/
        /*IDList_add(&neighbours, source_addr);*/
        /*[>IDList_add(&live, source_addr);<]*/
    /*}*/

    /*RECEIVE_MESSAGE_BEGIN(Beacon, Receive)*/
        /*case SourceNode:*/
        /*case SinkNode:*/
        /*case NormalNode: x_receive_Beacon(rcvd, source_addr); break;*/
    /*RECEIVE_MESSAGE_END(Beacon)*/

    void x_receive_Dissem(const DissemMessage* const rcvd, am_addr_t source_addr)
    {
        int i;
<<<<<<< HEAD

        METRIC_RCV_DISSEM(rcvd);

=======
        IDList_add(&neighbours, source_addr);
>>>>>>> 8d86d104
        NeighbourList_add_info(&onehop, *NeighbourList_get(&(rcvd->N), source_addr));
        if(slot == BOT && NeighbourList_get(&(rcvd->N), source_addr)->slot != BOT)
        {
            OtherInfo* info = OtherList_get(&others, source_addr);
            IDList_add(&potential_parents, source_addr);
            if(info == NULL)
            {
                OtherList_add(&others, OtherInfo_new(source_addr));
                info = OtherList_get(&others, source_addr);
            }
            for(i=0; i<rcvd->N.count; i++)
            {
                if(rcvd->N.info[i].slot == BOT)
                {
                    IDList_add(&(info->N), rcvd->N.info[i].id);
                }
            }
        }

        for(i = 0; i<rcvd->N.count; i++)
        {
            NeighbourList_add_info(&n_info, rcvd->N.info[i]);
        }
    }

    void Sink_receive_Dissem(const DissemMessage* const rcvd, am_addr_t source_addr)
    {
        int i;
<<<<<<< HEAD

        METRIC_RCV_DISSEM(rcvd);

=======
        IDList_add(&neighbours, source_addr);
>>>>>>> 8d86d104
        NeighbourList_add_info(&onehop, *NeighbourList_get(&(rcvd->N), source_addr));
        for(i = 0; i<rcvd->N.count; i++)
        {
            NeighbourList_add_info(&n_info, rcvd->N.info[i]);
        }
    }


    RECEIVE_MESSAGE_BEGIN(Dissem, Receive)
        case SourceNode:
        case NormalNode: x_receive_Dissem(rcvd, source_addr); break;
        case SinkNode  : Sink_receive_Dissem(rcvd, source_addr); break;
    RECEIVE_MESSAGE_END(Dissem)
    //}}}Receivers
}<|MERGE_RESOLUTION|>--- conflicted
+++ resolved
@@ -70,26 +70,6 @@
 implementation
 {
     //Initialisation variables{{{
-<<<<<<< HEAD
-/*
- *    void send_beacon();
- *    void dissem();
- *
- *    bool initialise = TRUE;
- *
- *    bool start = TRUE;
- *    bool c = FALSE;
- *    IDList neighbours;
- *    IDList live;
- *    SlotList slots;
- *    uint16_t slot = BOT;
- *    am_addr_t hop = BOT;
- *    uint16_t parent = BOT;
- *    bool slot_active = FALSE;
- */
-
-=======
->>>>>>> 8d86d104
     IDList neighbours;
     IDList potential_parents;
     OtherList others;
@@ -353,15 +333,6 @@
 				simdbgerror("stdout", "send failed, not returning memory to pool so it will be tried again\n");
 			}
 		}
-<<<<<<< HEAD
-=======
-		else
-		{
-			/*DummyNormalMessage dummy_message;*/
-
-			/*send_DummyNormal_message(&dummy_message, AM_BROADCAST_ADDR);*/
-		}
->>>>>>> 8d86d104
 
         if (slot_active && !(call MessageQueue.empty()))
         {
@@ -382,39 +353,19 @@
 
     event void BeaconTimer.fired()
     {
-<<<<<<< HEAD
-        PRINTF0("%s: BeaconTimer fired.\n", sim_time_string());
-        /*send_beacon();*/
-        if (slot != BOT) send_dissem(); //TODO: Test this doesn't cause problems
-=======
         if(slot != BOT) send_dissem(); //TODO: Test this doesn't cause problems
->>>>>>> 8d86d104
         process_dissem();
         call PreSlotTimer.startOneShot(get_beacon_period());
     }
 
     event void DissemTimer.fired()
     {
-<<<<<<< HEAD
-        PRINTF0("%s: DissemTimer fired.\n", sim_time_string());
-        if (slot != BOT) send_dissem(); //TODO: Test this doesn't cause problems
-        process_dissem();
-        /*call DissemTimer.startOneShot(get_dissem_period());*/
-    }
-
-    event void WaveTimer.fired()
-    {
-        PRINTF0("%s: WaveTimer fired.\n", sim_time_string());
-        /*dissem();*/
-        /*process_waves();*/
-=======
         /*
          *PRINTF0("%s: DissemTimer fired.\n", sim_time_string());
          *if(slot != BOT) send_dissem(); //TODO: Test this doesn't cause problems
          *process_dissem();
          *call DissemTimer.startOneShot(get_dissem_period());
          */
->>>>>>> 8d86d104
     }
 
     event void PreSlotTimer.fired()
@@ -539,13 +490,10 @@
     void x_receive_Dissem(const DissemMessage* const rcvd, am_addr_t source_addr)
     {
         int i;
-<<<<<<< HEAD
 
         METRIC_RCV_DISSEM(rcvd);
 
-=======
         IDList_add(&neighbours, source_addr);
->>>>>>> 8d86d104
         NeighbourList_add_info(&onehop, *NeighbourList_get(&(rcvd->N), source_addr));
         if(slot == BOT && NeighbourList_get(&(rcvd->N), source_addr)->slot != BOT)
         {
@@ -574,13 +522,10 @@
     void Sink_receive_Dissem(const DissemMessage* const rcvd, am_addr_t source_addr)
     {
         int i;
-<<<<<<< HEAD
 
         METRIC_RCV_DISSEM(rcvd);
 
-=======
         IDList_add(&neighbours, source_addr);
->>>>>>> 8d86d104
         NeighbourList_add_info(&onehop, *NeighbourList_get(&(rcvd->N), source_addr));
         for(i = 0; i<rcvd->N.count; i++)
         {
