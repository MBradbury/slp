#ifndef SLP_MESSAGES_NORMALMESSAGE_H
#define SLP_MESSAGES_NORMALMESSAGE_H

#include "SequenceNumber.h"

typedef nx_struct NormalMessage
{
  NXSequenceNumber sequence_number;

  // The id of the node that sent this message
<<<<<<< HEAD
  nx_am_addr_t source_id;
=======
  nx_int16_t source_id;
>>>>>>> 2074460f

  // The number of hops that this message
  // has travelled from the source. 
  nx_int16_t source_distance;

  nx_int16_t landmark_distance_of_sender;

  nx_int8_t further_or_closer_set;

  nx_int8_t broadcast;

} NormalMessage;

inline SequenceNumberWithBottom Normal_get_sequence_number(const NormalMessage* msg) { return msg->sequence_number; }
inline int32_t Normal_get_source_id(const NormalMessage* msg) { return msg->source_id; }

#endif // SLP_MESSAGES_NORMALMESSAGE_H<|MERGE_RESOLUTION|>--- conflicted
+++ resolved
@@ -8,21 +8,17 @@
   NXSequenceNumber sequence_number;
 
   // The id of the node that sent this message
-<<<<<<< HEAD
-  nx_am_addr_t source_id;
-=======
-  nx_int16_t source_id;
->>>>>>> 2074460f
+  nx_uint16_t source_id;
 
   // The number of hops that this message
   // has travelled from the source. 
-  nx_int16_t source_distance;
+  nx_uint16_t source_distance;
 
   nx_int16_t landmark_distance_of_sender;
 
-  nx_int8_t further_or_closer_set;
+  nx_uint8_t further_or_closer_set;
 
-  nx_int8_t broadcast;
+  nx_uint8_t broadcast;
 
 } NormalMessage;
 
