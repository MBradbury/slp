
<<<<<<< HEAD
# Additional warnings
CFLAGS += -Wall -Wextra -Wnonnull -Wpointer-arith -Wshadow -Wformat  -Wfloat-equal -Wno-unused-parameter -Wno-unused-variable

CFLAGS += -DPOWERTOSSIMZ

ifdef USE_SERIAL_PRINTF
=======
# Additional Includes
CFLAGS += -I"../common" -I"../common/metrics"
>>>>>>> 9b7bc5c3

# Additional warnings
CFLAGS += -Wall -Wextra -Wnonnull -Wpointer-arith -Wshadow -Wformat -Wfloat-equal -Wno-unused-parameter -Wno-unused-variable 

CFLAGS += -Wsign-compare

# The micax compiler doesn't understand these flags
ifdef TESTBED
	ifneq ($(WSN_PLATFORM), micaz)
		CFLAGS += -Werror=pointer-sign -Werror=format
	endif
else
	CFLAGS += -Werror=pointer-sign -Werror=format
endif

# Setup printf library if required
ifdef USE_SERIAL_PRINTF

CFLAGS += -I$(TOSDIR)/lib/printf -DNEW_PRINTF_SEMANTICS -DUSE_SERIAL_PRINTF=1

endif


SERIAL_JAVA_TARGETS = metric_receive_msg.java metric_bcast_msg.java metric_deliver_msg.java attacker_receive_msg.java metric_node_change_msg.java metric_node_type_add_msg.java metric_message_type_add_msg.java error_occurred_msg.java metric_node_slot_change_msg.java
SERIAL_CLASS_TARGETS = $(JAVA_TARGETS:.java=.class)

# The Indriya testbed needs printf_msg java class files
ifdef USE_SERIAL_MESSAGES

BUILD_EXTRA_DEPS += $(SERIAL_CLASS_TARGETS) printf_msg.class

ifeq ($(TESTBED), indriya)
# Indriya testbed only support Java 1.4, see: https://indriya.comp.nus.edu.sg/motelab/html/faq.php
SERIAL_JAVA_VERSION = 1.4
else
# A sensible modern Java version that should be widely available
SERIAL_JAVA_VERSION = 1.7
endif

$(SERIAL_CLASS_TARGETS) printf_msg.class: $(wildcard *.java) $(SERIAL_JAVA_TARGETS) printf_msg.java
	javac -source $(SERIAL_JAVA_VERSION) -target $(SERIAL_JAVA_VERSION) *.java

printf_msg.java:
	mig java -target=null -java-classname=printf_msg $(TOSDIR)/lib/printf/printf.h printf_msg -o $@

$(SERIAL_JAVA_TARGETS):
	mig java -target=null -java-classname=$(@:.java=) ../common/metrics/SerialMetricLoggingTypes.h $(@:.java=) -o $@

endif

# Specify the extra clean for all make files
CLEAN_EXTRA = *.class printf_msg.java $(SERIAL_JAVA_TARGETS)<|MERGE_RESOLUTION|>--- conflicted
+++ resolved
@@ -1,18 +1,11 @@
 
-<<<<<<< HEAD
-# Additional warnings
-CFLAGS += -Wall -Wextra -Wnonnull -Wpointer-arith -Wshadow -Wformat  -Wfloat-equal -Wno-unused-parameter -Wno-unused-variable
-
-CFLAGS += -DPOWERTOSSIMZ
-
-ifdef USE_SERIAL_PRINTF
-=======
 # Additional Includes
 CFLAGS += -I"../common" -I"../common/metrics"
->>>>>>> 9b7bc5c3
 
 # Additional warnings
 CFLAGS += -Wall -Wextra -Wnonnull -Wpointer-arith -Wshadow -Wformat -Wfloat-equal -Wno-unused-parameter -Wno-unused-variable 
+
+CFLAGS += -DPOWERTOSSIMZ
 
 CFLAGS += -Wsign-compare
 
