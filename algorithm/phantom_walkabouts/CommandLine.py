--- conflicted
+++ resolved
@@ -148,7 +148,7 @@
         graph_parameters = {
             'normal latency': ('Normal Message Latency (milliseconds)', 'left bottom'),
             'captured': ('Capture Ratio (%)', 'left top'),
-            'norm(sent,time taken)': ('Messages Transmission (messages per second)', 'right top'),
+            'norm(sent,time taken)': ('Messages Transmission (messages)', 'right top'),
             'received ratio': ('Delivery Ratio (%)', 'left bottom'),
             'utility animal': ('Utility (Animal)', 'right top'),
             'utility monitor': ('Utility (Monitor)', 'right bottom'),
@@ -179,16 +179,10 @@
 
         self._create_min_max_versus_graph(
             [protectionless_chen, protectionless_ctp_chen, phantom_chen, ilprouting_chen, adaptive_spr_notify_chen], None, graph_parameters, varying, custom_yaxis_range_max,
-<<<<<<< HEAD
-            min_label=["Protectionless - Min", "ProtectionlessCTP - Min","Phantom - Min", "ILP Routing - Min", "AdaptiveSPR - Min"],
-            max_label=["Protectionless - Max", "ProtectionlessCTP - Max", "Phantom - Max", "ILP Routing- Max", "AdaptiveSPR - Max"],
-            min_max_same_label=["Protectionless", "ProtectionlessCTP", "Phantom Routing", "ILP Routing", "AdaptiveSPR"],
-=======
             yextractors=yextractors,
             min_label=["Protectionless - Min", "ProtectionlessCtp - Min","Phantom - Min", "ILP - Min", "Adaptive - Min"],
             max_label=["Protectionless - Max", "ProtectionlessCtp - Max", "Phantom - Max", "ILP - Max", "Adaptive - Max"],
             min_max_same_label=["Protectionless", "ProtectionlessCtp", "Phantom", "ILP", "ADAPTIVE"],
->>>>>>> 7eafdf27
             vary_label="",
             comparison_label="PW",
             vvalue_label_converter=self.vvalue_converter,
