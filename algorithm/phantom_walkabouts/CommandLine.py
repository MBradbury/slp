--- conflicted
+++ resolved
@@ -107,18 +107,8 @@
 
     def _run_graph(self, args):
         graph_parameters = {
-<<<<<<< HEAD
-            'normal latency': ('Normal Message Latency (seconds)', 'left bottom'),
+            'normal latency': ('Normal Message Latency (ms)', 'left bottom'),
             'captured': ('Capture Ratio (%)', 'left top'),
-=======
-<<<<<<< working copy
-            'normal latency': ('Normal Message Latency (ms)', 'left top'),
-            'captured': ('Capture Ratio (%)', 'right top'),
-=======
-            'normal latency': ('Normal Message Latency (seconds)', 'left bottom'),
-            'captured': ('Capture Ratio (%)', 'left top'),
->>>>>>> merge rev
->>>>>>> 9f18369c
             #'sent': ('Total Messages Sent', 'left top'),
             'norm(sent,time taken)': ('Messages Sent per Second', 'left bottom'),
             'received ratio': ('Receive Ratio (%)', 'left bottom'),
