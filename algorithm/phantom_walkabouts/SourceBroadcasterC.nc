--- conflicted
+++ resolved
@@ -183,22 +183,8 @@
 	MessageType messagetype = UnknownMessageType;
 	MessageType nextmessagetype = UnknownMessageType;
 
-<<<<<<< HEAD
-=======
 	bool reach_borderline = FALSE;
 
-	const char* type_to_string()
-	{
-		switch (type)
-		{
-		case SourceNode:      return "SourceNode";
-		case SinkNode:        return "SinkNode  ";
-		case NormalNode:      return "NormalNode";
-		default:              return "<unknown> ";
-		}
-	}
-
->>>>>>> bdf73e02
 	uint16_t landmark_bottom_left_distance = BOTTOM;
 	uint16_t landmark_bottom_right_distance = BOTTOM;
 	uint16_t landmark_top_right_distance = BOTTOM;
