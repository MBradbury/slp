--- conflicted
+++ resolved
@@ -23,69 +23,10 @@
         if time_taken is None:
             return None
 
-<<<<<<< HEAD
-        return 1.3 * time_taken
+        return 1.3 * time_taken + 3
 
 class CLI(CommandLineCommon.CLI):
 
-=======
-        configuration_name = arguments[argument_names.index('configuration')]
-        network_size = int(arguments[argument_names.index('network size')])
-        distance = float(arguments[argument_names.index('distance')])
-
-        configuration = Configuration.create_specific(configuration_name, network_size, distance)
-
-        return 1.3 * time_taken + 3
-
-class CLI(CommandLineCommon.CLI):
-
-    executable_path = 'run.py'
-
-    distance = 4.5
-
-    noise_models = ["meyer-heavy"]
-
-    communication_models = ["ideal"]
-
-    sizes = [11, 15, 21, 25]
-
-    source_periods = [0.25, 0.5, 1.0, 2.0]
-
-    configurations = [
-        'SourceCorner',
-        'Source2CornerTop',
-        'Source3CornerTop',
-
-        'SinkCorner',
-        'SinkCorner2Source',
-        'SinkCorner3Source',
-
-        #'FurtherSinkCorner',
-        #'FurtherSinkCorner2Source',
-        #'FurtherSinkCorner3Source'
-    ]
-
-    random_walk_types = [
-        #'only_short_random_walk',
-        #'only_long_random_walk',
-        'phantom_bias'
-    ]
-
-    attacker_models = ['SeqNosReactiveAttacker()']
-
-    orders = [
-    "ShortLong",
-    #"LongShort",   
-    ]
-
-    wait_before_short = [0]
-
-    short_counts = [1]
-    long_counts = [2]
-
-    repeats = 200
-
->>>>>>> 3fec5cf3
     local_parameter_names = ('short walk length', 'long walk length',
                              'order', 'short count', 'long count', 'wait before short')
     def __init__(self):
