#include "Constants.h"
#include "Common.h"

#include "SendReceiveFunctions.h"

#include "HopDistance.h"

#include "NormalMessage.h"
#include "AwayMessage.h"
#include "BeaconMessage.h"

#include <Timer.h>
#include <TinyError.h>

#define METRIC_RCV_NORMAL(msg) METRIC_RCV(Normal, source_addr, msg->source_id, msg->sequence_number, hop_distance_increment(msg->source_distance))
#define METRIC_RCV_AWAY(msg) METRIC_RCV(Away, source_addr, msg->source_id, msg->sequence_number, hop_distance_increment(msg->sink_distance))
#define METRIC_RCV_BEACON(msg) METRIC_RCV(Beacon, source_addr, AM_BROADCAST_ADDR, UNKNOWN_SEQNO, UNKNOWN_HOP_DISTANCE)

module SourceBroadcasterC
{
	uses interface Boot;
	uses interface Leds;
	uses interface Crc;

	uses interface Timer<TMilli> as AwaySenderTimer;
	uses interface Timer<TMilli> as BeaconSenderTimer;
	uses interface Timer<TMilli> as SleepIntervalTimer;

	uses interface Packet;
	uses interface AMPacket;
	
	uses interface SplitControl as RadioControl;

	uses interface AMSend as NormalSend;
	uses interface Receive as NormalReceive;

	uses interface AMSend as AwaySend;
	uses interface Receive as AwayReceive;

	uses interface AMSend as BeaconSend;
	uses interface Receive as BeaconReceive;

	uses interface MetricLogging;
	uses interface MetricHelpers;

	uses interface NodeType;
	uses interface MessageType;
	uses interface SourcePeriodModel;
	uses interface ObjectDetector;

	uses interface SequenceNumbers as NormalSeqNos;
	 
	uses interface Random;
}

implementation 
{
#ifdef SLP_DEBUG
	#include "HopDistanceDebug.h"
#endif

	hop_distance_t sink_distance;
	hop_distance_t source_distance;
	hop_distance_t sink_source_distance;

	uint8_t away_messages_to_send;

	SequenceNumber away_sequence_counter;

	int16_t sleep_cycle_count;

#if defined(SINK_SRC_SINK) || (SRC_SINK_SRC)
	bool inverse_order;
#endif

	bool busy;
	message_t packet;

	uint16_t random_interval(uint16_t min, uint16_t max)
	{
		return min + call Random.rand16() / (UINT16_MAX / (max - min + 1) + 1);
	}

	uint32_t beacon_send_wait()
	{
		return 75U + random_interval(0, 50);
	}

	bool allowed_to_sleep()
	{
		const uint16_t rnd = (call Random.rand16() % 100);

		bool result;

#if defined(ALL_SLEEP)
		// Any node is allowed to sleep
		result = TRUE;

#elif defined(NO_FAR_SLEEP)
		// Nodes further than the sink-source distance do not sleep
<<<<<<< HEAD
		result = source_distance <  sink_source_distance;

#elif defined(NO_FAR_SLEEP_3_2)
		// Nodes further than the sink-source distance do not sleep
		result = source_distance <  3 * sink_source_distance / 2;
=======
		result = (source_distance + sink_distance <= (sink_source_distance + 2 * QUIET_NODE_DISTANCE));
>>>>>>> 265e070b

#else
#	error "Technique not specified"
#endif

		// Eliminate nodes too close to the sink or source
		if (source_distance != UNKNOWN_HOP_DISTANCE)
			result &= source_distance > NON_SLEEP_SOURCE;

		if (sink_distance != UNKNOWN_HOP_DISTANCE)
			result &= sink_distance > NON_SLEEP_SINK;

		// Apply the sleep probability
		result &= rnd <= SLEEP_PROBABILITY;
		
		return result;
	}

	bool is_sleep_cycle()
	{
		uint16_t i;
		for (i = 0; i < SLEEP_DEPTH; ++i)
		{
#if defined(SINK_SRC)
			if ((sink_distance - NON_SLEEP_SINK) == sleep_cycle_count + i)
			{
				return TRUE;
			}

#elif defined(SRC_SINK)
			if ((source_distance - NON_SLEEP_SOURCE) == sleep_cycle_count + i)
			{
				return TRUE;
			}

#elif defined(SINK_SRC_SINK)
			if (!inverse_order
				? (sink_distance - NON_SLEEP_SINK) == sleep_cycle_count + i
				: (source_distance - NON_SLEEP_SOURCE) == sleep_cycle_count + i)
			{
				return TRUE;
			}

#elif defined(SRC_SINK_SRC)
			if (!inverse_order
				? (source_distance - NON_SLEEP_SOURCE) == sleep_cycle_count + i
				: (sink_distance - NON_SLEEP_SINK) == sleep_cycle_count + i)
			{
				return TRUE;
			}

#else
#	error "Technique not specified"
#endif
		}

		return FALSE;
	}

	USE_MESSAGE_NO_EXTRA_TO_SEND(Normal);
	USE_MESSAGE_NO_EXTRA_TO_SEND(Away);
	USE_MESSAGE_NO_EXTRA_TO_SEND(Beacon);

	event void Boot.booted()
	{
		simdbgverbose("Boot", "Application booted.\n");

		sink_distance = UNKNOWN_HOP_DISTANCE;
		source_distance = UNKNOWN_HOP_DISTANCE;
		sink_source_distance = UNKNOWN_HOP_DISTANCE;

		busy = FALSE;

		sleep_cycle_count = 1;

#if defined(SINK_SRC_SINK) || (SRC_SINK_SRC)
		inverse_order = FALSE;
#endif

		sequence_number_init(&away_sequence_counter);

		away_messages_to_send = SINK_AWAY_MESSAGES_TO_SEND;

		call MessageType.register_pair(NORMAL_CHANNEL, "Normal");
		call MessageType.register_pair(AWAY_CHANNEL, "Away");
		call MessageType.register_pair(BEACON_CHANNEL, "Beacon");

		call NodeType.register_pair(SourceNode, "SourceNode");
		call NodeType.register_pair(SinkNode, "SinkNode");
		call NodeType.register_pair(NormalNode, "NormalNode");
		call NodeType.register_pair(RealSleepNode, "RealSleepNode");
		call NodeType.register_pair(NonSleepNode, "NonSleepNode");

		if (call NodeType.is_node_sink())
		{
			call NodeType.init(SinkNode);

			call AwaySenderTimer.startOneShot(1 * 1000);
		}
		else
		{
			call NodeType.init(NormalNode);
		}

		call RadioControl.start();
	}

	event void RadioControl.startDone(error_t err)
	{
		if (err == SUCCESS)
		{
			LOG_STDOUT_VERBOSE(EVENT_RADIO_ON, "radio on\n");

			call ObjectDetector.start_later(SLP_OBJECT_DETECTOR_START_DELAY_MS);
		}
		else
		{
			ERROR_OCCURRED(ERROR_RADIO_CONTROL_START_FAIL, "RadioControl failed to start, retrying.\n");

			call RadioControl.start();
		}
	}

	event void RadioControl.stopDone(error_t err)
	{
		LOG_STDOUT_VERBOSE(EVENT_RADIO_OFF, "radio off\n");
	}

	event void ObjectDetector.detect()
	{
		// A sink node cannot become a source node
		if (call NodeType.get() != SinkNode)
		{
			call NodeType.set(SourceNode);

			LOG_STDOUT(EVENT_OBJECT_DETECTED, "An object has been detected\n");

			call SourcePeriodModel.startPeriodic();
		}
	}

	event void ObjectDetector.stoppedDetecting()
	{
		if (call NodeType.get() == SourceNode)
		{
			LOG_STDOUT(EVENT_OBJECT_STOP_DETECTED, "An object has stopped being detected\n");

			call SourcePeriodModel.stop();

			call NodeType.set(NormalNode);
		}
	}

	event void SourcePeriodModel.fired()
	{
		NormalMessage message;
		message.sequence_number = call NormalSeqNos.next(TOS_NODE_ID);
		message.source_id = TOS_NODE_ID;
		message.source_distance = 0;
		message.sink_source_distance = sink_distance;

		if (send_Normal_message(&message, AM_BROADCAST_ADDR))
		{
			call NormalSeqNos.increment(TOS_NODE_ID);
		}
	}

	event void AwaySenderTimer.fired()
	{
		AwayMessage message;
		message.sequence_number = sequence_number_next(&away_sequence_counter);
		message.source_id = TOS_NODE_ID;
		message.sink_distance = 0;

		if (send_Away_message(&message, AM_BROADCAST_ADDR))
		{
			sequence_number_increment(&away_sequence_counter);
		}
		else
		{
			if (away_messages_to_send > 0)
			{
				call AwaySenderTimer.startOneShot(AWAY_DELAY_MS);
			}
		}
	}

	event void BeaconSenderTimer.fired()
	{
		BeaconMessage message;
		message.sink_distance_of_sender = sink_distance;

		call Packet.clear(&packet);

		send_Beacon_message(&message, AM_BROADCAST_ADDR);
	}

	event void SleepIntervalTimer.fired()
	{
		if (is_sleep_cycle())
		{
			if (allowed_to_sleep())
			{
				call NodeType.set(RealSleepNode);
			}
			else
			{
				call NodeType.set(NonSleepNode);
			}
		}
		else
		{
			call NodeType.set(NormalNode);
		}

		sleep_cycle_count = (sleep_cycle_count + 1) % (sink_source_distance - NON_SLEEP_SOURCE - NON_SLEEP_SINK);

#if defined(SINK_SRC_SINK) || (SRC_SINK_SRC)
		// Flip inverse order when we recycle
		if (sleep_cycle_count == 0)
		{
			inverse_order = !inverse_order;
		}
#endif
	}

	void Normal_receive_Normal(message_t* msg, const NormalMessage* const rcvd, am_addr_t source_addr)
	{
		if (call NormalSeqNos.before_and_update(rcvd->source_id, rcvd->sequence_number))
		{
			NormalMessage forwarding_message;

			METRIC_RCV_NORMAL(rcvd);

			source_distance = hop_distance_min(source_distance, hop_distance_increment(rcvd->source_distance));
			sink_source_distance = hop_distance_min(sink_source_distance, rcvd->sink_source_distance);

			forwarding_message = *rcvd;
			forwarding_message.source_distance += 1;

			if (!call SleepIntervalTimer.isRunning())
			{
				// Start the timer
				call SleepIntervalTimer.startPeriodic(SLEEP_DURATION_MS);

				// Also signal it immediately
				signal SleepIntervalTimer.fired();
			}

			if (call NodeType.get() != RealSleepNode)
			{
				send_Normal_message(&forwarding_message, AM_BROADCAST_ADDR);
			}
		}
	}

	void Sink_receive_Normal(message_t* msg, const NormalMessage* const rcvd, am_addr_t source_addr)
	{
		if (call NormalSeqNos.before_and_update(rcvd->source_id, rcvd->sequence_number))
		{
			METRIC_RCV_NORMAL(rcvd);
		}
	}

	void Source_receive_Normal(message_t* msg, const NormalMessage* const rcvd, am_addr_t source_addr)
	{
	}

	RECEIVE_MESSAGE_BEGIN(Normal, Receive)
		case SourceNode: Normal_receive_Normal(msg, rcvd, source_addr); break;
		case SinkNode: Sink_receive_Normal(msg, rcvd, source_addr); break;

		// NonSleepNodes behave like NormalNodes
		case NonSleepNode:
		case NormalNode: Normal_receive_Normal(msg, rcvd, source_addr); break;

		// Intentionally don't do anything
		case RealSleepNode: break;
	RECEIVE_MESSAGE_END(Normal)

	void x_receive_Away(message_t* msg, const AwayMessage* const rcvd, am_addr_t source_addr)
	{
		sink_distance = hop_distance_min(sink_distance, hop_distance_increment(rcvd->sink_distance));

		if (sequence_number_before_and_update(&away_sequence_counter, rcvd->sequence_number))
		{
			AwayMessage forwarding_message;
			
			METRIC_RCV_AWAY(rcvd);

			forwarding_message = *rcvd;
			forwarding_message.sink_distance += 1;

			call Packet.clear(&packet);
			
			send_Away_message(&forwarding_message, AM_BROADCAST_ADDR);

			call BeaconSenderTimer.startOneShot(beacon_send_wait());
		}
	}

	RECEIVE_MESSAGE_BEGIN(Away, Receive)
		case RealSleepNode:
		case NonSleepNode:
		case NormalNode:
		case SourceNode:
		case SinkNode: x_receive_Away(msg, rcvd, source_addr); break;
	RECEIVE_MESSAGE_END(Away)

	void x_receieve_Beacon(message_t* msg, const BeaconMessage* const rcvd, am_addr_t source_addr)
	{
		sink_distance = hop_distance_min(sink_distance, hop_distance_increment(rcvd->sink_distance_of_sender));

		METRIC_RCV_BEACON(rcvd);
	}

	RECEIVE_MESSAGE_BEGIN(Beacon, Receive)
		case RealSleepNode:
		case NonSleepNode:
		case NormalNode:
		case SourceNode:
		case SinkNode: x_receieve_Beacon(msg, rcvd, source_addr); break;
	RECEIVE_MESSAGE_END(Beacon)
}<|MERGE_RESOLUTION|>--- conflicted
+++ resolved
@@ -98,15 +98,7 @@
 
 #elif defined(NO_FAR_SLEEP)
 		// Nodes further than the sink-source distance do not sleep
-<<<<<<< HEAD
-		result = source_distance <  sink_source_distance;
-
-#elif defined(NO_FAR_SLEEP_3_2)
-		// Nodes further than the sink-source distance do not sleep
-		result = source_distance <  3 * sink_source_distance / 2;
-=======
 		result = (source_distance + sink_distance <= (sink_source_distance + 2 * QUIET_NODE_DISTANCE));
->>>>>>> 265e070b
 
 #else
 #	error "Technique not specified"
