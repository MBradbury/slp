--- conflicted
+++ resolved
@@ -17,11 +17,8 @@
 from data.util import scalar_extractor
 
 class CLI(CommandLineCommon.CLI):
-<<<<<<< HEAD
-=======
     local_parameter_names = ('landmark node',)
 
->>>>>>> e6498977
     def __init__(self):
         super(CLI, self).__init__(__package__, protectionless.result_file_path)
 
@@ -71,13 +68,8 @@
     def _run_table(self, args):
         phantom_results = results.Results(
             self.algorithm_module.result_file_path,
-<<<<<<< HEAD
-            parameters=self.algorithm_module.local_parameter_names,
-            results=('normal latency', 'ssd', 'captured', 'sent', 'received ratio'))
-=======
             parameters=self.local_parameter_names,
             results=('normal latency', 'ssd', 'captured', 'sent', 'received ratio', 'paths reached end', 'source dropped'))
->>>>>>> e6498977
 
         result_table = fake_result.ResultTable(phantom_results)
 
@@ -101,7 +93,7 @@
 
         phantom_results = results.Results(
             self.algorithm_module.result_file_path,
-            parameters=self.algorithm_module.local_parameter_names,
+            parameters=self.local_parameter_names,
             results=tuple(graph_parameters.keys()),
             network_size_normalisation="UseNumNodes"
         )
@@ -126,168 +118,14 @@
                 g.vary_prefix = parameter_unit
                 g.key_position = key_position
 
-<<<<<<< HEAD
-                if result_name in custom_yaxis_range_max:
-                    g.yaxis_range_max = custom_yaxis_range_max[result_name]
-
-                g.create(phantom_results)
-
-                summary.GraphSummary(
-                    os.path.join(self.algorithm_module.graphs_path, name),
-                    self.algorithm_module.name + '-' + name
-                ).run()
-
-    def _run_scatter_graph(self, args):
-        from data.graph import scatter
-
-        graph_parameters = {
-            'normal latency': ('Normal Message Latency (seconds)', 'left top'),
-            'ssd': ('Sink-Source Distance (hops)', 'left top'),
-            'captured': ('Capture Ratio (%)', 'right top'),
-            'sent': ('Total Messages Sent', 'left top'),
-            'received ratio': ('Receive Ratio (%)', 'left bottom'),
-        }
-
-        phantom_results = results.Results(
-            self.algorithm_module.result_file_path,
-            parameters=self.algorithm_module.local_parameter_names,
-            results=tuple(graph_parameters.keys()),
-            source_period_normalisation="NumSources"
-        )
-
-        combine = ["short walk length", "long walk length"]
-
-        for (yaxis, (yaxis_label, key_position)) in graph_parameters.items():
-
-            name = '{}-comb-{}'.format(yaxis.replace(" ", "_"), "=".join(combine).replace(" ", "-"))
-
-            g = scatter.Grapher(
-                self.algorithm_module.graphs_path, name,
-                xaxis='network size', yaxis=yaxis, combine=combine,
-                yextractor=scalar_extractor
-            )
-
-            g.xaxis_label = 'Network Size'
-            g.yaxis_label = yaxis_label
-            g.key_position = key_position
-=======
                 g.nokey = True
->>>>>>> e6498977
 
                 g.generate_legend_graph = True
 
-<<<<<<< HEAD
-            summary.GraphSummary(
-                self.algorithm_module.graphs_path,
-                self.algorithm_module.name + '-' + name
-            ).run()
-
-    def _run_best_worst_average_graph(self, args):
-        from data.graph import best_worst_average_versus
-
-        graph_parameters = {
-            'normal latency': ('Normal Message Latency (seconds)', 'left top'),
-            'ssd': ('Sink-Source Distance (hops)', 'left top'),
-            'captured': ('Capture Ratio (%)', 'right top'),
-            'sent': ('Total Messages Sent', 'left top'),
-            'received ratio': ('Receive Ratio (%)', 'left bottom'),
-            'norm(norm(sent,time taken),network size)': ('Messages Sent per node per second', 'right top'),
-        }
-
-        phantom_results = results.Results(
-            self.algorithm_module.result_file_path,
-            parameters=self.algorithm_module.local_parameter_names,
-            results=tuple(graph_parameters.keys()),
-            source_period_normalisation="NumSources"
-        )
-
-        custom_yaxis_range_max = {
-            'captured': 50,
-            'sent': 20000
-        }
-
-        combine = ["short walk length", "long walk length"]
-
-        for (yaxis, (yaxis_label, key_position)) in graph_parameters.items():
-
-            name = '{}-bwa-{}'.format(yaxis.replace(" ", "_"), "=".join(combine).replace(" ", "-"))
-
-            g = best_worst_average_versus.Grapher(
-                self.algorithm_module.graphs_path, name,
-                xaxis='network size', yaxis=yaxis, vary=combine,
-                yextractor=scalar_extractor
-            )
-
-            g.xaxis_label = 'Network Size'
-            g.yaxis_label = yaxis_label
-            g.key_position = key_position
-
-            if yaxis in custom_yaxis_range_max:
-                g.yaxis_range_max = custom_yaxis_range_max[yaxis]
-
-            g.create(phantom_results)
-
-            summary.GraphSummary(
-                self.algorithm_module.graphs_path,
-                self.algorithm_module.name + '-' + name
-            ).run()
-
-    def _run_average_graph(self, args):
-        import numpy as np
-        from data.graph import combine_versus
-
-        graph_parameters = {
-            'normal latency': ('Normal Message Latency (seconds)', 'left top'),
-            'ssd': ('Sink-Source Distance (hops)', 'left top'),
-            'captured': ('Capture Ratio (%)', 'right top'),
-            'sent': ('Total Messages Sent', 'left top'),
-            'received ratio': ('Receive Ratio (%)', 'left bottom'),
-        }
-
-        phantom_results = results.Results(
-            self.algorithm_module.result_file_path,
-            parameters=self.algorithm_module.local_parameter_names,
-            results=tuple(graph_parameters.keys()),
-            source_period_normalisation="NumSources"
-        )
-
-        custom_yaxis_range_max = {
-            'captured': 50,
-            'sent': 20000
-        }
-
-        combine = ["short walk length", "long walk length"]
-
-        parameters = [
-            ('source period', ' seconds'),
-        ]
-
-        for (parameter_name, parameter_unit) in parameters:
-            for (yaxis, (yaxis_label, key_position)) in graph_parameters.items():
-
-                name = '{}-v-{}-i-{}'.format(
-                    yaxis.replace(" ", "_"),
-                    parameter_name.replace(" ", "-"),
-                    "=".join(combine).replace(" ", "-")
-                )
-
-                g = combine_versus.Grapher(
-                    self.algorithm_module.graphs_path, name,
-                    xaxis='network size', yaxis=yaxis, vary=parameter_name, combine=combine, combine_function=np.mean,
-                    yextractor=scalar_extractor
-                )
-
-                g.xaxis_label = 'Network Size'
-                g.yaxis_label = yaxis_label
-                g.vary_label = parameter_name.title()
-                g.vary_prefix = parameter_unit
-                g.key_position = key_position
-=======
                 g.point_size = 1.3
                 g.line_width = 4
                 g.yaxis_font = "',14'"
                 g.xaxis_font = "',12'"
->>>>>>> e6498977
 
                 if yaxis in custom_yaxis_range_max:
                     g.yaxis_range_max = custom_yaxis_range_max[yaxis]
