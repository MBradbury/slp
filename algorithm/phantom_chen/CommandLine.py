--- conflicted
+++ resolved
@@ -120,13 +120,9 @@
 
     attacker_models = ['SeqNosReactiveAttacker()']
 
-<<<<<<< HEAD
     wait_before_short = [100, 150, 200]
 
     repeats = 1000
-=======
-    repeats = 500
->>>>>>> 0c2a45eb
 
     local_parameter_names = ('short walk length', 'long walk length', 'wait before short')
 
@@ -134,7 +130,7 @@
     def __init__(self):
         super(CLI, self).__init__(__package__)
 
-    def _short_long_walk_lengths(self, s, c, am, nm, d, sp):
+    def _short_long_walk_lengths(self, s, c, am, nm, d, sp, wbs):
         half_ssd = int(math.floor(s/2)) + 1
         half_ssd_further = s
         ssd_further = 2*s
@@ -237,32 +233,6 @@
         argument_product = self.adjust_source_period_for_multi_source(argument_product)
 
         runner.run(self.executable_path, self.repeats, self.parameter_names(), argument_product, self._time_estimater)
-<<<<<<< HEAD
-
-
-    def _short_long_walk_lengths(self, s, c, am, nm, d, sp, wbs):
-        half_ssd = int(math.floor(s/2)) + 1
-
-        half_ssd_further = s
-
-        ssd_further = 2*s
-
-        # if walk_short = walk_long
-        #walk_short = list(range(2, half_ssd))
-        #walk_long = list(range(2, half_ssd))
-
-        #adaptive here.
-        walk_short = list(range(2, half_ssd))
-        walk_long = list(range(s+2, half_ssd+s))
-        
-        #for the Further* topology.        
-        #walk_short = list(range(2, half_ssd_further))
-        #walk_long = list(range(ssd_further+2, ssd_further+half_ssd_further))
-
-        return list(zip(walk_short, walk_long))
-=======
->>>>>>> 0c2a45eb
-        
 
     def _run_table(self, args):
         phantom_results = results.Results(
