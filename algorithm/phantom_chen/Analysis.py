--- conflicted
+++ resolved
@@ -1,6 +1,4 @@
 from data.analysis import AnalyzerCommon
-
-algorithm_module = __import__(__package__, globals(), locals(), ['object'], -1)
 
 class Analyzer(AnalyzerCommon):
     def __init__(self, results_directory):
@@ -15,12 +13,6 @@
 
     @staticmethod
     def results_header():
-<<<<<<< HEAD
-        d = AnalyzerCommon.common_results_header(algorithm_module.local_parameter_names)
-
-        AnalyzerCommon.common_results(d)
-
-=======
         d = AnalyzerCommon.common_results_header()
 
         d['landmark node']      = lambda x: x.opts['landmark_node']
@@ -33,7 +25,6 @@
         d['received ratio']     = lambda x: AnalyzerCommon._format_results(x, 'ReceiveRatio')
         d['normal latency']     = lambda x: AnalyzerCommon._format_results(x, 'NormalLatency')
         d['time taken']         = lambda x: AnalyzerCommon._format_results(x, 'TimeTaken')
->>>>>>> e6498977
         d['normal']             = lambda x: AnalyzerCommon._format_results(x, 'NormalSent')
         d['away']               = lambda x: AnalyzerCommon._format_results(x, 'AwaySent')
         d['beacon']             = lambda x: AnalyzerCommon._format_results(x, 'BeaconSent')
