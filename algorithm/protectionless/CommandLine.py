--- conflicted
+++ resolved
@@ -20,19 +20,14 @@
 
     noise_models = ["meyer-heavy", "casino-lab"]
 
-    communication_models = ["low-asymmetry"] 
+    communication_models = ["low-asymmetry"]
 
     sizes = [11, 15, 21, 25]
 
     source_periods = [1.0, 0.5, 0.25, 0.125]
 
-<<<<<<< HEAD
-
     configurations = [
-=======
-    configurations = [
-
->>>>>>> 670daa1e
+
         'SourceCorner',
         'SinkCorner',
         'FurtherSinkCorner',
@@ -60,10 +55,6 @@
         'Source4Corners',
         'Source4Edges',        
         'Source2Corner2OppositeCorner'
-<<<<<<< HEAD
-
-=======
->>>>>>> 670daa1e
     ]
 
     repeats = 2000
@@ -109,14 +100,12 @@
 
     def _run_graph(self, args):
         graph_parameters = {
-            #'safety period': ('Safety Period (seconds)', 'left top'),
-            #'time taken': ('Time Taken (seconds)', 'left top'),
+            'safety period': ('Safety Period (seconds)', 'left top'),
+            'time taken': ('Time Taken (seconds)', 'left top'),
             #'ssd': ('Sink-Source Distance (hops)', 'left top'),
-            'captured': ('Capture Ratio (%)', 'left top'),
+            #'captured': ('Capture Ratio (%)', 'left top'),
             #'sent': ('Total Messages Sent', 'left top'),
-            'received ratio': ('Receive Ratio (%)', 'left bottom'),
-            'good move ratio': ('Good Move Ratio (%)', 'right top'),
-            'norm(norm(sent,time taken),num_nodes)': ('Messages Sent per node per second', 'right top'),
+            #'received ratio': ('Receive Ratio (%)', 'left bottom'),
         }
 
         protectionless_results = results.Results(
@@ -125,41 +114,32 @@
             results=tuple(graph_parameters.keys()),
             source_period_normalisation="NumSources")
 
-        varying = [
-            ("source period", " seconds"),
-            ("communication model", "~")
-        ]
-
-        error_bars = set() # {'received ratio', 'good move ratio', 'norm(norm(sent,time taken),num_nodes)'}
-
-        for (vary, vary_prefix) in varying:
-            for (yaxis, (yaxis_label, key_position)) in graph_parameters.items():
-                name = '{}-v-{}'.format(yaxis.replace(" ", "_"), vary.replace(" ", "_"))
-
-                yextractor = lambda x: scalar_extractor(x.get((0, 0), None)) if yaxis == 'attacker distance' else scalar_extractor(x)
-
-                g = versus.Grapher(
-                    self.algorithm_module.graphs_path, name,
-                    xaxis='network size', yaxis=yaxis, vary=vary,
-                    yextractor=yextractor)
-
-                #g.generate_legend_graph = True
-
-                g.xaxis_label = 'Network Size'
-                g.vary_label = vary.title()
-                g.vary_prefix = vary_prefix
-
-                g.error_bars = yaxis in error_bars
-
-                #g.nokey = True
-                g.key_position = key_position
-
-                g.create(protectionless_results)
-
-                summary.GraphSummary(
-                    os.path.join(self.algorithm_module.graphs_path, name),
-                    '{}-{}'.format(self.algorithm_module.name, name)
-                ).run()
+        for (yaxis, (yaxis_label, key_position)) in graph_parameters.items():
+            name = '{}-v-configuration'.format(yaxis.replace(" ", "_"))
+
+            yextractor = lambda x: scalar_extractor(x.get((0, 0), None)) if yaxis == 'attacker distance' else scalar_extractor(x)
+
+            g = versus.Grapher(
+                self.algorithm_module.graphs_path, name,
+                xaxis='network size', yaxis=yaxis, vary='configuration',
+                yextractor=yextractor)
+
+            g.generate_legend_graph = True
+
+            g.xaxis_label = 'Network Size'
+            g.yaxis_label = yaxis_label
+            g.vary_label = ''
+            g.vary_prefix = ''
+
+            g.nokey = True
+            g.key_position = key_position
+
+            g.create(protectionless_results)
+
+            summary.GraphSummary(
+                os.path.join(self.algorithm_module.graphs_path, name),
+                '{}-{}'.format(self.algorithm_module.name, name)
+            ).run()
 
     def _run_ccpe_comparison_table(self, args):
         from data.old_results import OldResults
