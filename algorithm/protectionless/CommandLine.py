--- conflicted
+++ resolved
@@ -13,56 +13,6 @@
 
 class CLI(CommandLineCommon.CLI):
 
-<<<<<<< HEAD
-=======
-    executable_path = 'run.py'
-
-    distance = 4.5
-
-    noise_models = ["meyer-heavy", "casino-lab"]
-
-    communication_models = ["low-asymmetry"]
-
-    sizes = [11, 15, 21, 25]
-
-    source_periods = [1.0, 0.5, 0.25, 0.125]
-
-    configurations = [
-
-        'SourceCorner',
-        'SinkCorner',
-        'FurtherSinkCorner',
-        #'Generic1',
-        #'Generic2',
-
-        #'RingTop',
-        #'RingOpposite',
-        #'RingMiddle',
-
-        #'CircleEdges',
-        #'CircleSourceCentre',
-        #'CircleSinkCentre',
-
-        # 2 sources
-        'Source2Corners',
-        'Source2Edges',
-        'Source2Corner',
-        'SourceEdgeCorner',
-
-       # 3 sources
-        'Source3Corner',
-
-        # 4 sources
-        'Source4Corners',
-        'Source4Edges',        
-        'Source2Corner2OppositeCorner'
-    ]
-
-    repeats = 2000
-
-    attacker_models = ['SeqNosReactiveAttacker()']
-
->>>>>>> bdf73e02
     local_parameter_names = tuple()
 
     def __init__(self):
