#include "Constants.h"
#include "Common.h"
#include "SendReceiveFunctions.h"

#include "NormalMessage.h"
#include "DissemMessage.h"
#include "SearchMessage.h"
#include "ChangeMessage.h"

#include "utils.h"

#include <Timer.h>
#include <TinyError.h>

#include <assert.h>
#include <stdlib.h>

#define METRIC_RCV_NORMAL(msg) METRIC_RCV(Normal, source_addr, msg->source_id, msg->sequence_number, msg->source_distance + 1)
#define METRIC_RCV_DISSEM(msg) METRIC_RCV(Dissem, source_addr, source_addr, BOTTOM, 1)
#define METRIC_RCV_SEARCH(msg) METRIC_RCV(Search, source_addr, source_addr, BOTTOM, 1)
#define METRIC_RCV_CHANGE(msg) METRIC_RCV(Change, source_addr, source_addr, BOTTOM, 1)

#define BOT UINT16_MAX

#define PRINTF(node, ...) if(TOS_NODE_ID==node)simdbg("stdout", __VA_ARGS__);
#define PRINTF0(...) PRINTF(0,__VA_ARGS__)

//Distance search messages travel from sink
#define PR_DIST 1

//Length of phantom route
#define PR_LENGTH 10
#define SEARCH_PERIOD_COUNT 24

module SourceBroadcasterC
{
	uses interface Boot;
	uses interface Leds;
    uses interface Random;

    uses interface Timer<TMilli> as DissemTimer;
    uses interface Timer<TMilli> as DissemTimerSender;
	uses interface Timer<TMilli> as EnqueueNormalTimer;
    uses interface Timer<TMilli> as PreSlotTimer;
    uses interface Timer<TMilli> as SlotTimer;
    uses interface Timer<TMilli> as PostSlotTimer;

	uses interface Pool<NormalMessage> as MessagePool;
	uses interface Queue<NormalMessage*> as MessageQueue;

	uses interface Packet;
	uses interface AMPacket;

	uses interface SplitControl as RadioControl;

	uses interface AMSend as NormalSend;
	uses interface Receive as NormalReceive;

    uses interface AMSend as DissemSend;
    uses interface Receive as DissemReceive;

    uses interface AMSend as SearchSend;
    uses interface Receive as SearchReceive;

    uses interface AMSend as ChangeSend;
    uses interface Receive as ChangeReceive;

	uses interface ObjectDetector;
	uses interface SourcePeriodModel;

	uses interface SequenceNumbers as NormalSeqNos;
}

implementation
{
    //Initialisation variables{{{
    IDList neighbours; // List of one-hop neighbours
    IDList potential_parents;
    OtherList others;
    NeighbourList n_info; // Information about 2-hop neighbours

    uint16_t hop = BOT;
    am_addr_t parent = AM_BROADCAST_ADDR;
    uint16_t slot = BOT;

    bool start = TRUE;
    bool slot_active = FALSE;
    bool normal = TRUE;

    uint32_t period_counter = 0;
    int dissem_sending;
    bool start_node = FALSE;
    uint32_t redir_length = 0;

    typedef enum
	{
		SourceNode, SinkNode, NormalNode
	} NodeType;

	NodeType type = NormalNode;

	const char* type_to_string()
	{
		switch (type)
		{
		case SourceNode: 			return "SourceNode";
		case SinkNode:				return "SinkNode  ";
		case NormalNode:			return "NormalNode";
		default:					return "<unknown> ";
		}
	}

<<<<<<< HEAD
	unsigned int extra_to_send = 0; //Used in the macros
=======
    // Produces a random float between 0 and 1
    float random_float(void)
    {
        // There appears to be problem with the 32 bit random number generator
        // in TinyOS that means it will not generate numbers in the full range
        // that a 32 bit integer can hold. So use the 16 bit value instead.
        // With the 16 bit integer we get better float values to compared to the
        // fake source probability.
        // Ref: https://github.com/tinyos/tinyos-main/issues/248
        const uint16_t rnd = call Random.rand16();

        return ((float)rnd) / UINT16_MAX;
    }

    uint16_t choose(const IDList* list)
    {
        if (list->count == 0) return UINT16_MAX;
        else return list->ids[(call Random.rand16()) % list->count];
    }

	uint32_t extra_to_send = 0; //Used in the macros
>>>>>>> 5c709461
	bool busy = FALSE; //Used in the macros
	message_t packet; //Used in the macros
    //Initialisation variables}}}

    //Getter Functions{{{
	// This function is to be used by the source node to get the
	// period it should use at the current time.
	// DO NOT use this for nodes other than the source!
	uint32_t get_source_period(void)
	{
		assert(type == SourceNode);
		return call SourcePeriodModel.get();
	}

    uint32_t get_dissem_period(void)
    {
        return DISSEM_PERIOD_MS;
    }

    uint32_t get_slot_period(void)
    {
        return SLOT_PERIOD_MS;
    }

    uint32_t get_tdma_num_slots(void)
    {
        return TDMA_NUM_SLOTS;
    }

    uint32_t get_assignment_interval(void)
    {
        return SLOT_ASSIGNMENT_INTERVAL;
    }

    uint32_t get_minimum_setup_periods(void)
    {
        return TDMA_SETUP_PERIODS;
    }

    uint32_t get_pre_beacon_periods(void)
    {
        return TDMA_PRE_BEACON_PERIODS;
    }

    uint32_t get_dissem_timeout(void)
    {
        return TDMA_DISSEM_TIMEOUT;
    }

    uint32_t get_pr_dist()
    {
        return PR_DIST;
    }

    uint32_t get_pr_length()
    {
        return PR_LENGTH;
    }
    //###################}}}

    //Startup Events{{{
	event void Boot.booted()
	{
        neighbours = IDList_new();
        potential_parents = IDList_new();
        others = OtherList_new();
        n_info = NeighbourList_new();

		simdbgverbose("Boot", "%s: Application booted.\n", sim_time_string());

		if (TOS_NODE_ID == SINK_NODE_ID)
		{
			type = SinkNode;
			simdbg("Node-Change-Notification", "The node has become a Sink\n");
		}

		call RadioControl.start();
	}

    void init();
	event void RadioControl.startDone(error_t err)
	{
		if (err == SUCCESS)
		{
			simdbgverbose("SourceBroadcasterC", "%s: RadioControl started.\n", sim_time_string());

            init();
            call ObjectDetector.start();
            call DissemTimer.startOneShot(get_dissem_period());
		}
		else
		{
			simdbgerror("SourceBroadcasterC", "%s: RadioControl failed to start, retrying.\n", sim_time_string());

			call RadioControl.start();
		}
	}

	event void RadioControl.stopDone(error_t err)
	{
		simdbgverbose("SourceBroadcasterC", "%s: RadioControl stopped.\n", sim_time_string());
	}


	event void ObjectDetector.detect()
	{
		// The sink node cannot become a source node
		if (type != SinkNode)
		{
			simdbg_clear("Metric-SOURCE_CHANGE", "set,%u\n", TOS_NODE_ID);
			simdbg("Node-Change-Notification", "The node has become a Source\n");

			type = SourceNode;

            call EnqueueNormalTimer.startOneShot(get_source_period());
		}
	}

	event void ObjectDetector.stoppedDetecting()
	{
		if (type == SourceNode)
		{
            call EnqueueNormalTimer.stop();

			type = NormalNode;

			simdbg_clear("Metric-SOURCE_CHANGE", "unset,%u\n", TOS_NODE_ID);
			simdbg("Node-Change-Notification", "The node has become a Normal\n");
		}
	}

    //Startup Events}}}

    //Main Logic{{{

	USE_MESSAGE(Normal);
    USE_MESSAGE(Dissem);
    USE_MESSAGE(Search);
    USE_MESSAGE(Change);

    void init(void)
    {
        if (type == SinkNode)
        {
            hop = 0;
            parent = AM_BROADCAST_ADDR;
            slot = get_tdma_num_slots(); //Delta

            start = FALSE;

            NeighbourList_add(&n_info, TOS_NODE_ID, 0, slot);
        }
        else
        {
            NeighbourList_add(&n_info, TOS_NODE_ID, BOT, BOT); // TODO: Should this be added to the algorithm
        }

        IDList_add(&neighbours, TOS_NODE_ID); // TODO: Should this be added to the algorithm
        dissem_sending = get_dissem_timeout();
    }

    void process_dissem(void)
    {
        int i;
        //simdbg("stdout", "Processing DISSEM...\n");
        if(slot == BOT)
        {
            const NeighbourInfo* parent_info = NeighbourList_info_for_min_hop(&n_info, &potential_parents);
            OtherInfo* other_info;

            if (parent_info == NULL) {
                /*simdbg("stdout", "Info was NULL.\n");*/
                return;
            }
            simdbg("stdout", "Info for n-info with min hop was: ID=%u, hop=%u, slot=%u.\n",
                parent_info->id, parent_info->hop, parent_info->slot);

            other_info = OtherList_get(&others, parent_info->id);
            if(other_info == NULL) {
                simdbgerror("stdout", "Other info was NULL.\n");
                return;
            }

            hop = parent_info->hop + 1;
            parent = parent_info->id;
            slot = parent_info->slot - rank(&(other_info->N), TOS_NODE_ID) - get_assignment_interval() - 1;

            simdbg("stdout", "OtherList: "); IDList_print(&(other_info->N)); simdbg_clear("stdout", "\n");

            simdbg("stdout", "Updating parent to %u, slot to %u and hop to %u.\n", parent, slot, hop);

            NeighbourList_add(&n_info, TOS_NODE_ID, hop, slot);
        }

    }

    void process_collision(void)
    {
        if (slot != BOT)
        {
            OnehopList neighbour_info;
            int i,j;
            NeighbourList_select(&n_info, &neighbours, &neighbour_info);
            simdbg("stdout", "Checking Neighbours for slot collisions (our slot %u / hop %u): ", slot, hop); NeighbourList_print(&n_info); simdbg_clear("stdout", "\n");

            for(i=0; i<n_info.count; i++)
            {
                const NeighbourInfo* n_info_i = &n_info.info[i];
                // Check if there is a slot collision with a neighbour
                // Do not check for slot collisions with ourself
                if(n_info_i->slot == slot && n_info_i->id != TOS_NODE_ID)
                {

                    simdbg("stdout", "Found colliding slot from node %u, will evaluate if (%u || (%u && %u))\n",
                        n_info_i->id, (hop > n_info_i->hop), (hop == n_info_i->hop), (TOS_NODE_ID > n_info_i->id));

                    // To make sure only one node resolves the slot (rather than both)
                    // Have the node further from the sink resolve.
                    // If nodes have the same distance use the node id as a tie breaker.
                    if((hop > n_info_i->hop) || (hop == n_info_i->hop && TOS_NODE_ID > n_info_i->id))
                    {
                        slot = slot - 1;
                        NeighbourList_add(&n_info, TOS_NODE_ID, hop, slot);

                        simdbg("stdout", "Adjusted slot of current node to %u because node %u has slot %u.\n",
                            slot, n_info_i->id, n_info_i->slot);
                        dissem_sending = get_dissem_timeout();
                    }
                }
            }

            simdbg("stdout", "Checking for collisions between neighbours.\n");
            for(i=0; i < n_info.count; i++)
            {
                if(n_info.info[i].slot == BOT)
                {
                    dissem_sending = get_dissem_timeout();
                    simdbg("stdout", "Detected node with slot=BOT, dissem_sending = TRUE\n");
                    break;
                }

                for(j=i+1; j < n_info.count; j++)
                {
                    if(n_info.info[i].slot == n_info.info[j].slot)
                    {
                        simdbg("stdout", "Detected collision between %u and %u\n", n_info.info[i].id, n_info.info[j].id);
                        break;
                    }
                }
            }
            /*
             *simdbg("stdout", "Checking for collisions between neighbours.\n");
             *for(i=0; i < neighbour_info.count; i++)
             *{
             *    for(j=i+1; j < neighbour_info.count; j++)
             *    {
             *        if(neighbour_info.info[i].slot == neighbour_info.info[j].slot)
             *        {
             *        }
             *    }
             *}
             */
        }
    }

    event void DissemTimerSender.fired()
    {
        if(dissem_sending>0)
        {
            DissemMessage msg;
            msg.normal = normal;
            NeighbourList_select(&n_info, &neighbours, &(msg.N));

            simdbg("stdout", "Sending dissem with: "); OnehopList_print(&(msg.N)); simdbg_clear("stdout", "\n");

            send_Dissem_message(&msg, AM_BROADCAST_ADDR);
            dissem_sending--;
        }
        if(period_counter < get_pre_beacon_periods()) dissem_sending = get_dissem_timeout();
    }

    void send_search_init()
    {
        if(type == SinkNode)
        {
            SearchMessage msg;
            msg.dist = get_pr_dist();
            msg.pr = get_pr_length();
            send_Search_message(&msg, AM_BROADCAST_ADDR);
        }
    }

    void send_change_init()
    {
        if(start_node && redir_length > 0)
        {
            ChangeMessage msg;
            IDList npar = IDList_minus_parent(&potential_parents, parent);
            OnehopList onehop;
            simdbg("stdout", "CHANGE HAS BEGUN\n");
            start_node = FALSE;
            NeighbourList_select(&n_info, &neighbours, &onehop);
            msg.a_node = choose(&potential_parents); //choose(&npar);
            msg.n_slot = OnehopList_min_slot(&onehop);
            msg.len_d = redir_length - 1;
            send_Change_message(&msg, AM_BROADCAST_ADDR);
        }
    }

	task void send_normal(void)
	{
		NormalMessage* message;

        // This task may be delayed, such that it is scheduled when the slot is active,
        // but called after the slot is no longer active.
        // So it is important to check here if the slot is still active before sending.
        if (!slot_active)
        {
            return;
        }

		simdbgverbose("SourceBroadcasterC", "%s: BroadcastTimer fired.\n", sim_time_string());

		message = call MessageQueue.dequeue();

		if (message != NULL)
		{
            error_t send_result = send_Normal_message_ex(message, AM_BROADCAST_ADDR);
			if (send_result == SUCCESS)
			{
				call MessagePool.put(message);
			}
			else
			{
				simdbgerror("stdout", "send failed with code %u, not returning memory to pool so it will be tried again\n", send_result);
			}

            if (slot_active && !(call MessageQueue.empty()))
            {
                post send_normal();
            }
		}
	}

    void MessageQueue_clear()
    {
        NormalMessage* message;
        while(!(call MessageQueue.empty()))
        {
            message = call MessageQueue.dequeue();
            if(message)
            {
                call MessagePool.put(message);
            }
        }
    }
    //Main Logic}}}

    //Timers.fired(){{{
    event void DissemTimer.fired()
    {
        /*PRINTF0("%s: BeaconTimer fired.\n", sim_time_string());*/
        period_counter++;
        if(type != SourceNode) MessageQueue_clear(); //XXX Dirty hack to stop other nodes sending stale messages
        if(period_counter == SEARCH_PERIOD_COUNT)
        {
            send_search_init();
            call DissemTimer.startOneShot(get_dissem_period());
            return;
        }
        else if(period_counter == SEARCH_PERIOD_COUNT+1)
        {
            send_change_init();
            call DissemTimer.startOneShot(get_dissem_period());
            return;
        }
        if(slot != BOT || period_counter < get_pre_beacon_periods())
        {
            call DissemTimerSender.startOneShot((uint32_t)(get_slot_period() * random_float()));
        }

        if(period_counter > get_pre_beacon_periods())
        {
            process_dissem();
            process_collision();
        }
        call PreSlotTimer.startOneShot(get_dissem_period());
    }

    event void PreSlotTimer.fired()
    {
        const uint16_t s = (slot == BOT) ? get_tdma_num_slots() : slot;
        /*PRINTF0("%s: PreSlotTimer fired.\n", sim_time_string());*/
        call SlotTimer.startOneShot(s*get_slot_period());
    }


    event void SlotTimer.fired()
    {
        /*PRINTF0("%s: SlotTimer fired.\n", sim_time_string());*/
        slot_active = TRUE;
        if(slot != BOT)
        {
            post send_normal();
        }
        call PostSlotTimer.startOneShot(get_slot_period());
    }

    event void PostSlotTimer.fired()
    {
        const uint16_t s = (slot == BOT) ? get_tdma_num_slots() : slot;
        /*PRINTF0("%s: PostSlotTimer fired.\n", sim_time_string());*/
        slot_active = FALSE;
        call DissemTimer.startOneShot((get_tdma_num_slots() - (s-1)) * get_slot_period());
    }

    event void EnqueueNormalTimer.fired()
    {
        /*simdbg("stdout", "%s: EnqueueNormalTimer fired.\n", sim_time_string());*/
        if(slot != BOT && period_counter > get_minimum_setup_periods())
        {
            NormalMessage* message;

            message = call MessagePool.get();
            if (message != NULL)
            {
                message->sequence_number = call NormalSeqNos.next(TOS_NODE_ID);
                message->source_distance = 0;
                message->source_id = TOS_NODE_ID;

                if (call MessageQueue.enqueue(message) != SUCCESS)
                {
                    simdbgerror("stdout", "Failed to enqueue, should not happen!\n");
                }
                else
                {
                    call NormalSeqNos.increment(TOS_NODE_ID);
                }
            }
            else
            {
                simdbgerror("stdout", "No pool space available for another Normal message.\n");
                simdbg_clear("Metric-Pool-Full", "%u\n", TOS_NODE_ID);
            }
        }

        call EnqueueNormalTimer.startOneShot(get_source_period());
    }
    //}}} Timers.fired()

    //Receivers{{{
	void Normal_receive_Normal(const NormalMessage* const rcvd, am_addr_t source_addr)
	{
        /*simdbg("stdout", "Received normal.\n");*/
		if (call NormalSeqNos.before(TOS_NODE_ID, rcvd->sequence_number))
		{
			NormalMessage* forwarding_message;

			call NormalSeqNos.update(TOS_NODE_ID, rcvd->sequence_number);

			METRIC_RCV_NORMAL(rcvd);

			forwarding_message = call MessagePool.get();
			if (forwarding_message != NULL)
			{
				*forwarding_message = *rcvd;
				forwarding_message->source_distance += 1;

				if (call MessageQueue.enqueue(forwarding_message) != SUCCESS)
				{
					simdbgerror("stdout", "Failed to enqueue, should not happen!\n");
				}
			}
			else
			{
				simdbgerror("stdout", "No pool space available for another Normal message.\n");
			}
		}
	}

	void Sink_receive_Normal(const NormalMessage* const rcvd, am_addr_t source_addr)
	{
        simdbg("stdout", "SINK RECEIVED NORMAL.\n");
		if (call NormalSeqNos.before(TOS_NODE_ID, rcvd->sequence_number))
		{
			call NormalSeqNos.update(TOS_NODE_ID, rcvd->sequence_number);

			METRIC_RCV_NORMAL(rcvd);
		}
	}

	RECEIVE_MESSAGE_BEGIN(Normal, Receive)
        case SourceNode: break;
		case SinkNode: Sink_receive_Normal(rcvd, source_addr); break;
		case NormalNode: Normal_receive_Normal(rcvd, source_addr); break;
	RECEIVE_MESSAGE_END(Normal)

    void x_receive_Dissem(const DissemMessage* const rcvd, am_addr_t source_addr)
    {
        int i;
        const NeighbourInfo* source;
        NeighbourList rcvdList;

        METRIC_RCV_DISSEM(rcvd);

        OnehopList_to_NeighbourList(&(rcvd->N), &rcvdList);
        source = NeighbourList_get(&rcvdList, source_addr);

        // Record that the sender is in our 1-hop neighbourhood
        IDList_add(&neighbours, source_addr);
        if(NeighbourList_get(&n_info, source_addr) == NULL)
        {
            NeighbourList_add(&n_info, source_addr, BOT, BOT);
        }

        if(rcvd->normal)
        {
            if(slot == BOT && source->slot != BOT)
            {
                OtherInfo* others_source_addr;

                IDList_add(&potential_parents, source_addr);

                others_source_addr = OtherList_get(&others, source_addr);
                if(others_source_addr == NULL)
                {
                    OtherList_add(&others, OtherInfo_new(source_addr));
                    others_source_addr = OtherList_get(&others, source_addr);
                }

                for(i=0; i<rcvd->N.count; i++)
                {
                    if(rcvd->N.info[i].slot == BOT)
                    {
                        IDList_add(&(others_source_addr->N), rcvdList.info[i].id);
                    }
                }
            }

            for(i = 0; i<rcvd->N.count; i++)
            {
                if(rcvd->N.info[i].slot != BOT && rcvd->N.info[i].id != TOS_NODE_ID) //XXX Collision fix is here
                {
                    NeighbourInfo* oldinfo = NeighbourList_get(&n_info, rcvd->N.info[i].id);
                    if(oldinfo == NULL || (rcvd->N.info[i].slot != oldinfo->slot && rcvd->N.info[i].slot < oldinfo->slot)) //XXX Stops stale data?
                    {
                        dissem_sending = get_dissem_timeout();
                        simdbg("stdout", "### Slot information was different, dissem_sending = TRUE\n");
                        NeighbourList_add_info(&n_info, &rcvd->N.info[i]);
                    }
                }
            }
        }
        else
        {
            if(parent == source_addr)
            {
                /*if(slot >= NeighbourList_get(&(rcvd->N), source_addr)->slot)*/
                if(slot >= source->slot)
                {
                    /*slot = NeighbourList_get(&(rcvd->N), source_addr)->slot - (NeighbourList_get(&n_info, parent)->slot - NeighbourList_get(&(rcvd->N), parent)->slot);*/
                    slot = source->slot - (NeighbourList_get(&n_info, parent)->slot - source->slot);
                    normal = FALSE;
                }
                /*NeighbourList_add_info(&n_info, *NeighbourList_get(&(rcvd->N), source_addr));*/
                NeighbourList_add_info(&n_info, source);
            }
        }
    }

    void Sink_receive_Dissem(const DissemMessage* const rcvd, am_addr_t source_addr)
    {
        int i;

        METRIC_RCV_DISSEM(rcvd);

        IDList_add(&neighbours, source_addr);

        for(i = 0; i<rcvd->N.count; i++)
        {
            NeighbourList_add_info(&n_info, &rcvd->N.info[i]);
        }
    }


    RECEIVE_MESSAGE_BEGIN(Dissem, Receive)
        case SourceNode:
        case NormalNode: x_receive_Dissem(rcvd, source_addr); break;
        case SinkNode  : Sink_receive_Dissem(rcvd, source_addr); break;
    RECEIVE_MESSAGE_END(Dissem)

    void Normal_receive_Search(const SearchMessage* const rcvd, am_addr_t source_addr)
    {
        OtherInfo* other_info = OtherList_get(&others, parent);
        simdbg("stdout", "Received search\n");
        METRIC_RCV_SEARCH(rcvd);
        if(rcvd->dist == 0)
        {
            start_node = TRUE;
            redir_length = rcvd->pr;
        }
        else if(other_info == NULL)
        {
            simdbg("stdout", "Received search message but other_info was NULL\n");
        }
        else if((rcvd->dist > 0) && (parent == source_addr) && (rank(&(other_info->N), TOS_NODE_ID) == other_info->N.count))
        {
            SearchMessage msg;
            msg.pr = rcvd->pr;
            msg.dist = rcvd->dist - 1;
            //msg.dist = (msg.dist<0) ? 0 : msg.dist;
            send_Search_message(&msg, AM_BROADCAST_ADDR);
            simdbg("stdout", "Sent search message again\n");
        }
        else
        {
            simdbg("stdout", "rcvd->dist=%u, (parent==source_addr)=%u, rank=%u, rank_count=%u\n",
                    rcvd->dist, (parent == source_addr), rank(&(other_info->N), TOS_NODE_ID), other_info->N.count);
        }
    }

    RECEIVE_MESSAGE_BEGIN(Search, Receive)
        case SourceNode: break;
        case NormalNode: Normal_receive_Search(rcvd, source_addr); break;
        case SinkNode:   break;
    RECEIVE_MESSAGE_END(Search)

    void Normal_receive_Change(const ChangeMessage* const rcvd, am_addr_t source_addr)
    {
        METRIC_RCV_CHANGE(rcvd);
        if(rcvd->len_d > 0 && rcvd->a_node == TOS_NODE_ID)
        {
            ChangeMessage msg;
            OnehopList onehop;
            /*IDList npar = IDList_minus_parent(&potential_parents, parent); //XXX Problem is this is often empty*/
            IDList npar = IDList_minus_parent(&neighbours, TOS_NODE_ID);
            npar = IDList_minus_parent(&npar, parent);
            simdbg("stdout", "Received change\n");
            NeighbourList_select(&n_info, &neighbours, &onehop);
            slot = rcvd->n_slot - get_assignment_interval(); //rcvd->n_slot - 1;
            NeighbourList_add(&n_info, TOS_NODE_ID, hop, slot);
            msg.a_node = choose(&npar);
            msg.n_slot = OnehopList_min_slot(&onehop);
            msg.len_d = rcvd->len_d - 1;
            send_Change_message(&msg, AM_BROADCAST_ADDR);
            simdbg("Node-Change-Notification", "The node has become a TFS\n");
        }
        else if(rcvd->len_d == 0 && rcvd->a_node == TOS_NODE_ID)
        {
            normal = FALSE;
            slot = rcvd->n_slot - 1; //get_assignment_interval(); //rcvd->n_slot - 1;
            NeighbourList_add(&n_info, TOS_NODE_ID, hop, slot);
        }
    }

    RECEIVE_MESSAGE_BEGIN(Change, Receive)
        case SourceNode: break;
        case NormalNode: Normal_receive_Change(rcvd, source_addr); break;
        case SinkNode:   break;
    RECEIVE_MESSAGE_END(Change)
}<|MERGE_RESOLUTION|>--- conflicted
+++ resolved
@@ -110,9 +110,6 @@
 		}
 	}
 
-<<<<<<< HEAD
-	unsigned int extra_to_send = 0; //Used in the macros
-=======
     // Produces a random float between 0 and 1
     float random_float(void)
     {
@@ -134,7 +131,6 @@
     }
 
 	uint32_t extra_to_send = 0; //Used in the macros
->>>>>>> 5c709461
 	bool busy = FALSE; //Used in the macros
 	message_t packet; //Used in the macros
     //Initialisation variables}}}
