--- conflicted
+++ resolved
@@ -11,13 +11,10 @@
 
   nx_int8_t phantom_node_found;
 
-<<<<<<< HEAD
-=======
   nx_int16_t source_node_delay_ms;
 
   nx_int16_t fake_source_message_send_no;
 
->>>>>>> b0abba77
 } FakeMessage;
 
 inline SequenceNumberWithBottom Fake_get_sequence_number(const FakeMessage* msg) { return msg->sequence_number; }
