--- conflicted
+++ resolved
@@ -19,11 +19,7 @@
 MESSAGES_TO_IGNORE = {
     'Beacon', 'Away', 'Move', 'Choose', 'Dissem',
     'CTPBeacon', 'Inform', 'Search', 'Change',
-<<<<<<< HEAD
-    'Poll', 'Notify', 'Disable', 'Repair', 'Crash',
-=======
-    'Poll', 'Notify', 'Disable', 'Repair', 'Activate'
->>>>>>> 925e6153
+    'Poll', 'Notify', 'Disable', 'Repair', 'Activate', 'Crash',
 }
 
 class Attacker(object):
